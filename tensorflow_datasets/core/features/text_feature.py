--- conflicted
+++ resolved
@@ -26,13 +26,9 @@
 
 from tensorflow_datasets.core.deprecated import text as text_lib
 from tensorflow_datasets.core.features import feature
-<<<<<<< HEAD
-=======
-from tensorflow_datasets.core.features import text as text_lib
 from tensorflow_datasets.core.utils import type_utils
 
 Json = type_utils.Json
->>>>>>> 70cae0f9
 
 
 class Text(feature.Tensor):
@@ -183,11 +179,11 @@
     return ex
 
   @classmethod
-  def from_json_content(cls, value: Json) -> 'FeatureConnector':
+  def from_json_content(cls, value: Json) -> "Text":
     del value  # Unused
     return cls()
 
   def to_json_content(self) -> Json:
     if self._encoder or self._encoder_config:
-      raise ValueError('Encoder and Encoder Config should None')
+      raise ValueError("Encoder and Encoder Config should None")
     return dict()